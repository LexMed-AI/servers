--- conflicted
+++ resolved
@@ -201,11 +201,8 @@
 - **[Multicluster-MCP-Sever](https://github.com/yanmxa/multicluster-mcp-server)** - The gateway for GenAI systems to interact with multiple Kubernetes clusters.
 - **[MySQL](https://github.com/benborla/mcp-server-mysql)** (by benborla) - MySQL database integration in NodeJS with configurable access controls and schema inspection
 - **[MySQL](https://github.com/designcomputer/mysql_mcp_server)** (by DesignComputer) - MySQL database integration in Python with configurable access controls and schema inspection
-<<<<<<< HEAD
 - **[n8n](https://github.com/leonardsellem/n8n-mcp-server)** - This MCP server provides tools and resources for AI assistants to manage n8n workflows and executions, including listing, creating, updating, and deleting workflows, as well as monitoring their execution status.
-=======
 - **[NASA](https://github.com/ProgramComputer/NASA-MCP-server)** (by ProgramComputer) - Access to a unified gateway of NASA's data sources including but not limited to APOD, NEO, EPIC, GIBS.
->>>>>>> 8963861c
 - **[NS Travel Information](https://github.com/r-huijts/ns-mcp-server)** - Access Dutch Railways (NS) real-time train travel information and disruptions through the official NS API.
 - **[Neo4j](https://github.com/da-okazaki/mcp-neo4j-server)** - A community built server that interacts with Neo4j Graph Database.
 - **[Neovim](https://github.com/bigcodegen/mcp-neovim-server)** - An MCP Server for your Neovim session.
