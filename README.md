# Model Context Protocol servers

This repository is a collection of *reference implementations* for the [Model Context Protocol](https://modelcontextprotocol.io/) (MCP), as well as references
to community built servers and additional resources.

The servers in this repository showcase the versatility and extensibility of MCP, demonstrating how it can be used to give Large Language Models (LLMs) secure, controlled access to tools and data sources.
Each MCP server is implemented with either the [Typescript MCP SDK](https://github.com/modelcontextprotocol/typescript-sdk) or [Python MCP SDK](https://github.com/modelcontextprotocol/python-sdk).

> Note: Lists in this README are maintained in alphabetical order to minimize merge conflicts when adding new items.

## 🌟 Reference Servers

These servers aim to demonstrate MCP features and the TypeScript and Python SDKs.

- **[AWS KB Retrieval](src/aws-kb-retrieval-server)** - Retrieval from AWS Knowledge Base using Bedrock Agent Runtime
- **[Brave Search](src/brave-search)** - Web and local search using Brave's Search API
- **[EverArt](src/everart)** - AI image generation using various models
- **[Everything](src/everything)** - Reference / test server with prompts, resources, and tools
- **[Fetch](src/fetch)** - Web content fetching and conversion for efficient LLM usage
- **[Filesystem](src/filesystem)** - Secure file operations with configurable access controls
- **[Git](src/git)** - Tools to read, search, and manipulate Git repositories
- **[GitHub](src/github)** - Repository management, file operations, and GitHub API integration
- **[GitLab](src/gitlab)** - GitLab API, enabling project management
- **[Google Drive](src/gdrive)** - File access and search capabilities for Google Drive
- **[Google Maps](src/google-maps)** - Location services, directions, and place details
- **[Memory](src/memory)** - Knowledge graph-based persistent memory system
- **[PostgreSQL](src/postgres)** - Read-only database access with schema inspection
- **[Puppeteer](src/puppeteer)** - Browser automation and web scraping
- **[Sentry](src/sentry)** - Retrieving and analyzing issues from Sentry.io
- **[Sequential Thinking](src/sequentialthinking)** - Dynamic and reflective problem-solving through thought sequences
- **[Slack](src/slack)** - Channel management and messaging capabilities
- **[Sqlite](src/sqlite)** - Database interaction and business intelligence capabilities
- **[Time](src/time)** - Time and timezone conversion capabilities

## 🤝 Third-Party Servers

### 🎖️ Official Integrations

Official integrations are maintained by companies building production ready MCP servers for their platforms.

- <img height="12" width="12" src="https://apify.com/favicon.ico" alt="Apify Logo" /> **[Apify](https://github.com/apify/actors-mcp-server)** - [Actors MCP Server](https://apify.com/apify/actors-mcp-server): Use 3,000+ pre-built cloud tools to extract data from websites, e-commerce, social media, search engines, maps, and more
- <img height="12" width="12" src="https://axiom.co/favicon.ico" alt="Axiom Logo" /> **[Axiom](https://github.com/axiomhq/mcp-server-axiom)** - Query and analyze your Axiom logs, traces, and all other event data in natural language
- <img height="12" width="12" src="https://browserbase.com/favicon.ico" alt="Browserbase Logo" /> **[Browserbase](https://github.com/browserbase/mcp-server-browserbase)** - Automate browser interactions in the cloud (e.g. web navigation, data extraction, form filling, and more)
- <img height="12" width="12" src="https://cdn.simpleicons.org/cloudflare" /> **[Cloudflare](https://github.com/cloudflare/mcp-server-cloudflare)** - Deploy, configure & interrogate your resources on the Cloudflare developer platform (e.g. Workers/KV/R2/D1)
- <img height="12" width="12" src="https://e2b.dev/favicon.ico" alt="E2B Logo" /> **[E2B](https://github.com/e2b-dev/mcp-server)** - Run code in secure sandboxes hosted by [E2B](https://e2b.dev)
- <img height="12" width="12" src="https://esignatures.com/favicon.ico" alt="eSignatures Logo" /> **[eSignatures](https://github.com/esignaturescom/mcp-server-esignatures)** - Contract and template management for drafting, reviewing, and sending binding contracts.
- [Eunomia](https://github.com/whataboutyou-ai/eunomia-MCP-server)** - Extension of the Eunomia framework that connects Eunomia instruments with MCP servers
- <img height="12" width="12" src="https://exa.ai/images/favicon-32x32.png" alt="Exa Logo" /> **[Exa](https://github.com/exa-labs/exa-mcp-server)** - Search Engine made for AIs by [Exa](https://exa.ai)
- <img height="12" width="12" src="https://fireproof.storage/favicon.ico" alt="Fireproof Logo" /> **[Fireproof](https://github.com/fireproof-storage/mcp-database-server)** - Immutable ledger database with live synchronization
- <img height="12" width="12" src="https://grafana.com/favicon.ico" alt="Grafana Logo" /> **[Grafana](https://github.com/grafana/mcp-grafana)** - Search dashboards, investigate incidents and query datasources in your Grafana instance
- **[IBM wxflows](https://github.com/IBM/wxflows/tree/main/examples/mcp/javascript)** - Tool platform by IBM to build, test and deploy tools for any data source
- <img height="12" width="12" src="https://integration.app/favicon.ico" alt="Integration App Icon" /> **[Integration App](https://github.com/integration-app/mcp-server)** - Interact with any other SaaS applications on behalf of your customers. 
- <img height="12" width="12" src="https://cdn.simpleicons.org/jetbrains" /> **[JetBrains](https://github.com/JetBrains/mcp-jetbrains)** – Work on your code with JetBrains IDEs
- <img height="12" width="12" src="https://kagi.com/favicon.ico" alt="Kagi Logo" /> **[Kagi Search](https://github.com/kagisearch/kagimcp)** - Search the web using Kagi's search API
- <img height="12" width="12" src="https://www.meilisearch.com/favicon.ico" alt="Meilisearch Logo" /> **[Meilisearch](https://github.com/meilisearch/meilisearch-mcp)** - Interact & query with Meilisearch (Full-text & semantic search API)
- <img height="12" width="12" src="https://metoro.io/static/images/logos/Metoro.svg" /> **[Metoro](https://github.com/metoro-io/metoro-mcp-server)** - Query and interact with kubernetes environments monitored by Metoro
- <img height="12" width="12" src="https://www.motherduck.com/favicon.ico" alt="MotherDuck Logo" /> **[MotherDuck](https://github.com/motherduckdb/mcp-server-motherduck)** - Query and analyze data with MotherDuck and local DuckDB
- <img height="12" width="12" src="https://needle-ai.com/images/needle-logo-orange-2-rounded.png" alt="Needle AI Logo" /> **[Needle](https://github.com/needle-ai/needle-mcp)** - Production-ready RAG out of the box to search and retrieve data from your own documents.
- <img height="12" width="12" src="https://neo4j.com/favicon.ico" alt="Neo4j Logo" /> **[Neo4j](https://github.com/neo4j-contrib/mcp-neo4j/)** - Neo4j graph database server (schema + read/write-cypher) and separate graph database backed memory
- **[Neon](https://github.com/neondatabase/mcp-server-neon)** - Interact with the Neon serverless Postgres platform
- <img height="12" width="12" src="https://oxylabs.io/favicon.ico" alt="Oxylabs Logo" /> **[Oxylabs](https://github.com/oxylabs/oxylabs-mcp)** - Scrape websites with Oxylabs Web API, supporting dynamic rendering and parsing for structured data extraction.
- <img height="12" width="12" src="https://qdrant.tech/img/brand-resources-logos/logomark.svg" /> **[Qdrant](https://github.com/qdrant/mcp-server-qdrant/)** - Implement semantic memory layer on top of the Qdrant vector search engine
- **[Raygun](https://github.com/MindscapeHQ/mcp-server-raygun)** - Interact with your crash reporting and real using monitoring data on your Raygun account
- <img height="12" width="12" src="https://riza.io/favicon.ico" alt="Riza logo" /> **[Riza](https://github.com/riza-io/riza-mcp)** - Arbitrary code execution and tool-use platform for LLMs by [Riza](https://riza.io)
- <img height="12" width="12" src="https://pics.fatwang2.com/56912e614b35093426c515860f9f2234.svg" /> [Search1API](https://github.com/fatwang2/search1api-mcp) - One API for Search, Crawling, and Sitemaps
- <img height="12" width="12" src="https://tavily.com/favicon.ico" alt="Tavily Logo" /> **[Tavily](https://github.com/tavily-ai/tavily-mcp)** - Search engine for AI agents (search + extract) powered by [Tavily](https://tavily.com/)
- <img height="12" width="12" src="https://www.tinybird.co/favicon.ico" alt="Tinybird Logo" /> **[Tinybird](https://github.com/tinybirdco/mcp-tinybird)** - Interact with Tinybird serverless ClickHouse platform
- <img height="12" width="12" src="https://verodat.io/assets/favicon-16x16.png" alt="Verodat Logo" /> **[Verodat](https://github.com/Verodat/verodat-mcp-server)** - Interact with Verodat AI Ready Data platform

### 🌎 Community Servers

A growing set of community-developed and maintained servers demonstrates various applications of MCP across different domains.

> **Note:** Community servers are **untested** and should be used at **your own risk**. They are not affiliated with or endorsed by Anthropic.

- **[AWS S3](https://github.com/aws-samples/sample-mcp-server-s3)** - A sample MCP server for AWS S3 that flexibly fetches objects from S3 such as PDF documents
- **[AWS](https://github.com/rishikavikondala/mcp-server-aws)** - Perform operations on your AWS resources using an LLM
- **[Airtable](https://github.com/domdomegg/airtable-mcp-server)** - Read and write access to [Airtable](https://airtable.com/) databases, with schema inspection.
- **[Airtable](https://github.com/felores/airtable-mcp)** - Airtable Model Context Protocol Server.
- **[AlphaVantage](https://github.com/calvernaz/alphavantage)** - MCP server for stock market data API [AlphaVantage](https://www.alphavantage.co)
- **[Anki](https://github.com/scorzeth/anki-mcp-server)** - An MCP server for interacting with your [Anki](https://apps.ankiweb.net) decks and cards.
- **[Any Chat Completions](https://github.com/pyroprompts/any-chat-completions-mcp)** - Interact with any OpenAI SDK Compatible Chat Completions API like OpenAI, Perplexity, Groq, xAI and many more.
- **[ArangoDB](https://github.com/ravenwits/mcp-server-arangodb)** - MCP Server that provides database interaction capabilities through [ArangoDB](https://arangodb.com/).
- **[Atlassian](https://github.com/sooperset/mcp-atlassian)** - Interact with Atlassian Cloud products (Confluence and Jira) including searching/reading Confluence spaces/pages, accessing Jira issues, and project metadata.
- **[Base Free USDC Transfer](https://github.com/magnetai/mcp-free-usdc-transfer)** - Send USDC on [Base](https://base.org) for free using Claude AI! Built with [Coinbase CDP](https://docs.cdp.coinbase.com/mpc-wallet/docs/welcome).
- **[BigQuery](https://github.com/LucasHild/mcp-server-bigquery)** (by LucasHild) - This server enables LLMs to inspect database schemas and execute queries on BigQuery.
- **[BigQuery](https://github.com/ergut/mcp-bigquery-server)** (by ergut) - Server implementation for Google BigQuery integration that enables direct BigQuery database access and querying capabilities
- **[Calendar](https://github.com/GongRzhe/Calendar-MCP-Server)** - Google Calendar integration server enabling AI assistants to manage calendar events through natural language interactions.
- **[CFBD API](https://github.com/lenwood/cfbd-mcp-server)** - An MCP server for the [College Football Data API](https://collegefootballdata.com/).
- **[ChatMCP](https://github.com/AI-QL/chat-mcp)** – An Open Source Cross-platform GUI Desktop application compatible with Linux, macOS, and Windows, enabling seamless interaction with MCP servers across dynamically selectable LLMs, by **[AIQL](https://github.com/AI-QL)**
- **[ChatSum](https://github.com/mcpso/mcp-server-chatsum)** - Query and Summarize chat messages with LLM. by [mcpso](https://mcp.so)
- **[Chroma](https://github.com/privetin/chroma)** - Vector database server for semantic document search and metadata filtering, built on Chroma
- **[ClaudePost](https://github.com/ZilongXue/claude-post)** - ClaudePost enables seamless email management for Gmail, offering secure features like email search, reading, and sending.
- **[Cloudinary](https://github.com/felores/cloudinary-mcp-server)** - Cloudinary Model Context Protocol Server to upload media to Cloudinary and get back the media link and details.
- **[code-sandbox-mcp](https://github.com/Automata-Labs-team/code-sandbox-mcp)** - An MCP server to create secure code sandbox environment for executing code within Docker containers.
- **[cognee-mcp](https://github.com/topoteretes/cognee/tree/main/cognee-mcp)** - GraphRAG memory server with customizable ingestion, data processing and search
- **[coin_api_mcp](https://github.com/longmans/coin_api_mcp)** - Provides access to [coinmarketcap](https://coinmarketcap.com/) cryptocurrency data.
- **[Contentful-mcp](https://github.com/ivo-toby/contentful-mcp)** - Read, update, delete, publish content in your [Contentful](https://contentful.com) space(s) from this MCP Server.
- **[Data Exploration](https://github.com/reading-plus-ai/mcp-server-data-exploration)** - MCP server for autonomous data exploration on .csv-based datasets, providing intelligent insights with minimal effort. NOTE: Will execute arbitrary Python code on your machine, please use with caution!
- **[Dataset Viewer](https://github.com/privetin/dataset-viewer)** - Browse and analyze Hugging Face datasets with features like search, filtering, statistics, and data export
- **[DeepSeek MCP Server](https://github.com/DMontgomery40/deepseek-mcp-server)** - Model Context Protocol server integrating DeepSeek's advanced language models, in addition to [other useful API endpoints](https://github.com/DMontgomery40/deepseek-mcp-server?tab=readme-ov-file#features)
- **[Descope](https://github.com/descope-sample-apps/descope-mcp-server)** - An MCP server to integrate with [Descope](https://descope.com) to search audit logs, manage users, and more.
- **[DevRev](https://github.com/kpsunil97/devrev-mcp-server)** - An MCP server to integrate with DevRev APIs to search through your DevRev Knowledge Graph where objects can be imported from diff. sources listed [here](https://devrev.ai/docs/import#available-sources).
- **[Dify](https://github.com/YanxingLiu/dify-mcp-server)** - A simple implementation of an MCP server for dify workflows.
- **[Discord](https://github.com/v-3/discordmcp)** - A MCP server to connect to Discord guilds through a bot and read and write messages in channels
- **[Docker](https://github.com/ckreiling/mcp-server-docker)** - Integrate with Docker to manage containers, images, volumes, and networks.
- **[Drupal](https://github.com/Omedia/mcp-server-drupal)** - Server for interacting with [Drupal](https://www.drupal.org/project/mcp) using STDIO transport layer.
- **[Elasticsearch](https://github.com/cr7258/elasticsearch-mcp-server)** - MCP server implementation that provides Elasticsearch interaction.
- **[ElevenLabs](https://github.com/mamertofabian/elevenlabs-mcp-server)** - A server that integrates with ElevenLabs text-to-speech API capable of generating full voiceovers with multiple voices.
- **[Everything Search](https://github.com/mamertofabian/mcp-everything-search)** - Fast file searching capabilities across Windows (using [Everything SDK](https://www.voidtools.com/support/everything/sdk/)), macOS (using mdfind command), and Linux (using locate/plocate command).
- **[Fetch](https://github.com/zcaceres/fetch-mcp)** - A server that flexibly fetches HTML, JSON, Markdown, or plaintext.
- **[FireCrawl](https://github.com/vrknetha/mcp-server-firecrawl)** - Advanced web scraping with JavaScript rendering, PDF support, and smart rate limiting
- **[FlightRadar24](https://github.com/sunsetcoder/flightradar24-mcp-server)** - A Claude Desktop MCP server that helps you track flights in real-time using Flightradar24 data.
- **[Glean](https://github.com/longyi1207/glean-mcp-server)** - A server that uses Glean API to search and chat.
- **[Gmail](https://github.com/GongRzhe/Gmail-MCP-Server)** - A Model Context Protocol (MCP) server for Gmail integration in Claude Desktop with auto authentication support.
- **[Goal Story](https://github.com/hichana/goalstory-mcp)** - a Goal Tracker and Visualization Tool for personal and professional development.
- **[Golang Filesystem Server](https://github.com/mark3labs/mcp-filesystem-server)** - Secure file operations with configurable access controls built with Go!
- **[Google Calendar](https://github.com/v-3/google-calendar)** - Integration with Google Calendar to check schedules, find time, and add/delete events
<<<<<<< HEAD
- **[Google Custom Search](https://github.com/adenot/mcp-google-search)** - Provides Google Search results via the Google Custom Search API
=======
- **[Google Calendar](https://github.com/nspady/google-calendar-mcp)** - Google Calendar MCP Server for managing Google calendar events. Also supports searching for events by attributes like title and location.
>>>>>>> 21847691
- **[Google Tasks](https://github.com/zcaceres/gtasks-mcp)** - Google Tasks API Model Context Protocol Server.
- **[Home Assistant](https://github.com/tevonsb/homeassistant-mcp)** - Interact with [Home Assistant](https://www.home-assistant.io/) including viewing and controlling lights, switches, sensors, and all other Home Assistant entities.
- **[HubSpot](https://github.com/buryhuang/mcp-hubspot)** - HubSpot CRM integration for managing contacts and companies. Create and retrieve CRM data directly through Claude chat.
- **[HuggingFace Spaces](https://github.com/evalstate/mcp-hfspace)** - Server for using HuggingFace Spaces, supporting Open Source Image, Audio, Text Models and more. Claude Desktop mode for easy integration.
- **[Inoyu](https://github.com/sergehuber/inoyu-mcp-unomi-server)** - Interact with an Apache Unomi CDP customer data platform to retrieve and update customer profiles
- **[iTerm MCP](https://github.com/ferrislucas/iterm-mcp)** - Integration with iTerm2 terminal emulator for macOS, enabling LLMs to execute and monitor terminal commands.
- **[JavaFX](https://github.com/mcpso/mcp-server-javafx)** - Make drawings using a JavaFX canvas
- **[JDBC](https://github.com/quarkiverse/quarkus-mcp-servers/tree/main/jdbc)** - Connect to any JDBC-compatible database and query, insert, update, delete, and more. Supports MySQL, PostgreSQL, Oracle, SQL Server, sqllite and [more](https://github.com/quarkiverse/quarkus-mcp-servers/tree/main/jdbc#supported-jdbc-variants).
- **[JSON](https://github.com/GongRzhe/JSON-MCP-Server)** - JSON handling and processing server with advanced query capabilities using JSONPath syntax and support for array, string, numeric, and date operations.
- **[Keycloak MCP](https://github.com/ChristophEnglisch/keycloak-model-context-protocol)** - This MCP server enables natural language interaction with Keycloak for user and realm management including creating, deleting, and listing users and realms.
- **[Kubernetes](https://github.com/Flux159/mcp-server-kubernetes)** - Connect to Kubernetes cluster and manage pods, deployments, and services.
- **[Linear](https://github.com/jerhadf/linear-mcp-server)** - Allows LLM to interact with Linear's API for project management, including searching, creating, and updating issues.
- **[LlamaCloud](https://github.com/run-llama/mcp-server-llamacloud)** (by marcusschiesser) - Integrate the data stored in a managed index on [LlamaCloud](https://cloud.llamaindex.ai/)
- **[llm-context](https://github.com/cyberchitta/llm-context.py)** - Provides a repo-packing MCP tool with configurable profiles that specify file inclusion/exclusion patterns and optional prompts.
- **[MCP Compass](https://github.com/liuyoshio/mcp-compass)** - Suggest the right MCP server for your needs
- **[MCP Installer](https://github.com/anaisbetts/mcp-installer)** - This server is a server that installs other MCP servers for you.
- **[mcp-k8s-go](https://github.com/strowk/mcp-k8s-go)** - Golang-based Kubernetes server for MCP to browse pods and their logs, events, namespaces and more. Built to be extensible.
- **[mcp-proxy](https://github.com/sparfenyuk/mcp-proxy)** - Connect to MCP servers that run on SSE transport, or expose stdio servers as an SSE server.
- **[MSSQL](https://github.com/aekanun2020/mcp-server/)** - MSSQL database integration with configurable access controls and schema inspection
- **[MSSQL](https://github.com/JexinSam/mssql_mcp_server)** (by jexin) - MCP Server for MSSQL database in Python
- **[Markdownify](https://github.com/zcaceres/mcp-markdownify-server)** - MCP to convert almost anything to Markdown (PPTX, HTML, PDF, Youtube Transcripts and more)
- **[Minima](https://github.com/dmayboroda/minima)** - MCP server for RAG on local files
- **[MongoDB](https://github.com/kiliczsh/mcp-mongo-server)** - A Model Context Protocol Server for MongoDB.
- **[MySQL](https://github.com/benborla/mcp-server-mysql)** (by benborla) - MySQL database integration in NodeJS with configurable access controls and schema inspection
- **[MySQL](https://github.com/designcomputer/mysql_mcp_server)** (by DesignComputer) - MySQL database integration in Python with configurable access controls and schema inspection
- **[NS Travel Information](https://github.com/r-huijts/ns-mcp-server)** - Access Dutch Railways (NS) real-time train travel information and disruptions through the official NS API.
- **[Neo4j](https://github.com/da-okazaki/mcp-neo4j-server)** - A community built server that interacts with Neo4j Graph Database.
- **[Neovim](https://github.com/bigcodegen/mcp-neovim-server)** - An MCP Server for your Neovim session.
- **[Notion](https://github.com/suekou/mcp-notion-server)** (by suekou) - Interact with Notion API.
- **[Notion](https://github.com/v-3/notion-server)** (by v-3) - Notion MCP integration. Search, Read, Update, and Create pages through Claude chat.
- **[oatpp-mcp](https://github.com/oatpp/oatpp-mcp)** - C++ MCP integration for Oat++. Use [Oat++](https://oatpp.io) to build MCP servers.
- **[Obsidian Markdown Notes](https://github.com/calclavia/mcp-obsidian)** - Read and search through your Obsidian vault or any directory containing Markdown notes
- **[obsidian-mcp](https://github.com/StevenStavrakis/obsidian-mcp)** - (by Steven Stavrakis) An MCP server for Obsidian.md with tools for searching, reading, writing, and organizing notes.
- **[OpenAPI](https://github.com/snaggle-ai/openapi-mcp-server)** - Interact with [OpenAPI](https://www.openapis.org/) APIs.
- **[OpenCTI](https://github.com/Spathodea-Network/opencti-mcp)** - Interact with OpenCTI platform to retrieve threat intelligence data including reports, indicators, malware and threat actors.
- **[OpenRPC](https://github.com/shanejonas/openrpc-mpc-server)** - Interact with and discover JSON-RPC APIs via [OpenRPC](https://open-rpc.org).
- **[Open Strategy Partners Marketing Tools](https://github.com/open-strategy-partners/osp_marketing_tools)** - Content editing codes, value map, and positioning tools for product marketing.
- **[Pandoc](https://github.com/vivekVells/mcp-pandoc)** - MCP server for seamless document format conversion using Pandoc, supporting Markdown, HTML, PDF, DOCX (.docx), csv and more.
- **[PIF](https://github.com/hungryrobot1/MCP-PIF)** - A Personal Intelligence Framework (PIF), providing tools for file operations, structured reasoning, and journal-based documentation to support continuity and evolving human-AI collaboration across sessions.
- **[Pinecone](https://github.com/sirmews/mcp-pinecone)** - MCP server for searching and uploading records to Pinecone. Allows for simple RAG features, leveraging Pinecone's Inference API.
- **[Placid.app](https://github.com/felores/placid-mcp-server)** - Generate image and video creatives using Placid.app templates
- **[Playwright](https://github.com/executeautomation/mcp-playwright)** - This MCP Server will help you run browser automation and webscraping using Playwright
- **[Postman](https://github.com/shannonlal/mcp-postman)** - MCP server for running Postman Collections locally via Newman. Allows for simple execution of Postman Server and returns the results of whether the collection passed all the tests.
- **[RabbitMQ](https://github.com/kenliao94/mcp-server-rabbitmq)** - The MCP server that interacts with RabbitMQ to publish and consume messages.
- **[RAG Web Browser](https://github.com/apify/mcp-server-rag-web-browser)** An MCP server for Apify's open-source RAG Web Browser [Actor](https://apify.com/apify/rag-web-browser) to perform web searches, scrape URLs, and return content in Markdown.
- **[Reaper](https://github.com/dschuler36/reaper-mcp-server)** - Interact with your [Reaper](https://www.reaper.fm/) (Digital Audio Workstation) projects.
- **[Redis](https://github.com/GongRzhe/REDIS-MCP-Server)** - Redis database operations and caching microservice server with support for key-value operations, expiration management, and pattern-based key listing.
- **[Rememberizer AI](https://github.com/skydeckai/mcp-server-rememberizer)** - An MCP server designed for interacting with the Rememberizer data source, facilitating enhanced knowledge retrieval.
- **[Replicate](https://github.com/deepfates/mcp-replicate)** - Search, run and manage machine learning models on Replicate through a simple tool-based interface. Browse models, create predictions, track their status, and handle generated images.
- **[Rijksmuseum](https://github.com/r-huijts/rijksmuseum-mcp)** - Interface with the Rijksmuseum API to search artworks, retrieve artwork details, access image tiles, and explore user collections.
- **[Salesforce MCP](https://github.com/smn2gnt/MCP-Salesforce)** - Interact with Salesforce Data and Metadata
- **[Scholarly](https://github.com/adityak74/mcp-scholarly)** - A MCP server to search for scholarly and academic articles.
- **[SearXNG](https://github.com/ihor-sokoliuk/mcp-searxng)** - A Model Context Protocol Server for [SearXNG](https://docs.searxng.org)
- **[Snowflake](https://github.com/isaacwasserman/mcp-snowflake-server)** - This MCP server enables LLMs to interact with Snowflake databases, allowing for secure and controlled data operations.
- **[Spotify](https://github.com/varunneal/spotify-mcp)** - This MCP allows an LLM to play and use Spotify.
- **[TMDB](https://github.com/Laksh-star/mcp-server-tmdb)** - This MCP server integrates with The Movie Database (TMDB) API to provide movie information, search capabilities, and recommendations.
- **[Tavily search](https://github.com/RamXX/mcp-tavily)** - An MCP server for Tavily's search & news API, with explicit site inclusions/exclusions
- **[Ticketmaster](https://github.com/delorenj/mcp-server-ticketmaster)** - Search for events, venues, and attractions through the Ticketmaster Discovery API
- **[Todoist](https://github.com/abhiz123/todoist-mcp-server)** - Interact with Todoist to manage your tasks.
- **[Travel Planner](https://github.com/GongRzhe/TRAVEL-PLANNER-MCP-Server)** - Travel planning and itinerary management server integrating with Google Maps API for location search, place details, and route calculations.
- **[Vega-Lite](https://github.com/isaacwasserman/mcp-vegalite-server)** - Generate visualizations from fetched data using the VegaLite format and renderer.
- **[Video Editor](https://github.com/burningion/video-editing-mcp)** - A Model Context Protocol Server to add, edit, and search videos with [Video Jungle](https://www.video-jungle.com/).
- **[WildFly MCP](https://github.com/wildfly-extras/wildfly-mcp)** - WildFly MCP server that enables LLM to interact with running WildFly servers (retrieve metrics, logs, invoke operations, ...).
- **[Windows CLI](https://github.com/SimonB97/win-cli-mcp-server)** - MCP server for secure command-line interactions on Windows systems, enabling controlled access to PowerShell, CMD, and Git Bash shells.
- **[World Bank data API](https://github.com/anshumax/world_bank_mcp_server)** - A server that fetches data indicators available with the World Bank as part of their data API
- **[X (Twitter)](https://github.com/EnesCinr/twitter-mcp)** (by EnesCinr) - Interact with twitter API. Post tweets and search for tweets by query.
- **[X (Twitter)](https://github.com/vidhupv/x-mcp)** (by vidhupv) - Create, manage and publish X/Twitter posts directly through Claude chat.
- **[XMind](https://github.com/apeyroux/mcp-xmind)** - Read and search through your XMind directory containing XMind files.
- **[YouTube](https://github.com/ZubeidHendricks/youtube-mcp-server)** - Comprehensive YouTube API integration for video management, Shorts creation, and analytics.

## 📚 Frameworks

These are high-level frameworks that make it easier to build MCP servers or clients.

### For servers

* **[EasyMCP](https://github.com/zcaceres/easy-mcp/)** (TypeScript)
* **[FastMCP](https://github.com/punkpeye/fastmcp)** (TypeScript)
* **[Foxy Contexts](https://github.com/strowk/foxy-contexts)** – A library to build MCP servers in Golang by **[strowk](https://github.com/strowk)**
* **[Quarkus MCP Server SDK](https://github.com/quarkiverse/quarkus-mcp-server)** (Java)

### For clients

* **[codemirror-mcp](https://github.com/marimo-team/codemirror-mcp)** - CodeMirror extension that implements the Model Context Protocol (MCP) for resource mentions and prompt commands

## 📚 Resources

Additional resources on MCP.

- **[AiMCP](https://www.aimcp.info)** - A collection of MCP clients&servers to find the right mcp tools by **[Hekmon](https://github.com/hekmon8)**
- **[Awesome Crypto MCP Servers by badkk](https://github.com/badkk/awesome-crypto-mcp-servers)** - A curated list of MCP servers by **[Luke Fan](https://github.com/badkk)**
- **[Awesome MCP Servers by appcypher](https://github.com/appcypher/awesome-mcp-servers)** - A curated list of MCP servers by **[Stephen Akinyemi](https://github.com/appcypher)**
- **[Awesome MCP Servers by punkpeye](https://github.com/punkpeye/awesome-mcp-servers)** (**[website](https://glama.ai/mcp/servers)**) - A curated list of MCP servers by **[Frank Fiegel](https://github.com/punkpeye)**
- **[Awesome MCP Servers by wong2](https://github.com/wong2/awesome-mcp-servers)** (**[website](https://mcpservers.org)**) - A curated list of MCP servers by **[wong2](https://github.com/wong2)**
- **[Discord Server](https://glama.ai/mcp/discord)** – A community discord server dedicated to MCP by **[Frank Fiegel](https://github.com/punkpeye)**
- **[MCP Badges](https://github.com/mcpx-dev/mcp-badges)** – Quickly highlight your MCP project with clear, eye-catching badges, by **[Ironben](https://github.com/nanbingxyz)**
- **[MCP Servers Hub](https://github.com/apappascs/mcp-servers-hub)** (**[website](https://mcp-servers-hub-website.pages.dev/)**) - A curated list of MCP servers by **[apappascs](https://github.com/apappascs)**
- **[MCP X Community](https://x.com/i/communities/1861891349609603310)** – A X community for MCP by **[Xiaoyi](https://x.com/chxy)**
- **[mcp-cli](https://github.com/wong2/mcp-cli)** - A CLI inspector for the Model Context Protocol by **[wong2](https://github.com/wong2)**
- **[mcp-get](https://mcp-get.com)** - Command line tool for installing and managing MCP servers by **[Michael Latman](https://github.com/michaellatman)**
- **[mcp-manager](https://github.com/zueai/mcp-manager)** - Simple Web UI to install and manage MCP servers for Claude Desktop by **[Zue](https://github.com/zueai)**
- **[MCPHub](https://github.com/Jeamee/MCPHub-Desktop)** – An Open Source MacOS & Windows GUI Desktop app for discovering, installing and managing MCP servers by **[Jeamee](https://github.com/jeamee)**
- **[mcp.run](https://mcp.run)** - A hosted registry and control plane to install & run secure + portable MCP Servers.
- **[Open-Sourced MCP Servers Directory](https://github.com/chatmcp/mcp-directory)** - A curated list of MCP servers by **[mcpso](https://mcp.so)**
- <img height="12" width="12" src="https://opentools.com/favicon.ico" alt="OpenTools Logo" /> **[OpenTools](https://opentools.com)** - An open registry for finding, installing, and building with MCP servers by **[opentoolsteam](https://github.com/opentoolsteam)**
- **[PulseMCP](https://www.pulsemcp.com)** ([API](https://www.pulsemcp.com/api)) - Community hub & weekly newsletter for discovering MCP servers, clients, articles, and news by **[Tadas Antanavicius](https://github.com/tadasant)**, **[Mike Coughlin](https://github.com/macoughl)**, and **[Ravina Patel](https://github.com/ravinahp)**
- **[r/mcp](https://www.reddit.com/r/mcp)** – A Reddit community dedicated to MCP by **[Frank Fiegel](https://github.com/punkpeye)**
- **[Smithery](https://smithery.ai/)** - A registry of MCP servers to find the right tools for your LLM agents by **[Henry Mao](https://github.com/calclavia)**
- **[Toolbase](https://gettoolbase.ai)** - Desktop application that manages tools and MCP servers with just a few clicks - no coding required by **[gching](https://github.com/gching)**

## 🚀 Getting Started

### Using MCP Servers in this Repository
Typescript-based servers in this repository can be used directly with `npx`.

For example, this will start the [Memory](src/memory) server:
```sh
npx -y @modelcontextprotocol/server-memory
```

Python-based servers in this repository can be used directly with [`uvx`](https://docs.astral.sh/uv/concepts/tools/) or [`pip`](https://pypi.org/project/pip/). `uvx` is recommended for ease of use and setup.

For example, this will start the [Git](src/git) server:
```sh
# With uvx
uvx mcp-server-git

# With pip
pip install mcp-server-git
python -m mcp_server_git
```

Follow [these](https://docs.astral.sh/uv/getting-started/installation/) instructions to install `uv` / `uvx` and [these](https://pip.pypa.io/en/stable/installation/) to install `pip`.

### Using an MCP Client
However, running a server on its own isn't very useful, and should instead be configured into an MCP client. For example, here's the Claude Desktop configuration to use the above server:

```json
{
  "mcpServers": {
    "memory": {
      "command": "npx",
      "args": ["-y", "@modelcontextprotocol/server-memory"]
    }
  }
}
```

Additional examples of using the Claude Desktop as an MCP client might look like:

```json
{
  "mcpServers": {
    "filesystem": {
      "command": "npx",
      "args": ["-y", "@modelcontextprotocol/server-filesystem", "/path/to/allowed/files"]
    },
    "git": {
      "command": "uvx",
      "args": ["mcp-server-git", "--repository", "path/to/git/repo"]
    },
    "github": {
      "command": "npx",
      "args": ["-y", "@modelcontextprotocol/server-github"],
      "env": {
        "GITHUB_PERSONAL_ACCESS_TOKEN": "<YOUR_TOKEN>"
      }
    },
    "postgres": {
      "command": "npx",
      "args": ["-y", "@modelcontextprotocol/server-postgres", "postgresql://localhost/mydb"]
    }
  }
}
```

## 🛠️ Creating Your Own Server

Interested in creating your own MCP server? Visit the official documentation at [modelcontextprotocol.io](https://modelcontextprotocol.io/introduction) for comprehensive guides, best practices, and technical details on implementing MCP servers.

## 🤝 Contributing

See [CONTRIBUTING.md](CONTRIBUTING.md) for information about contributing to this repository.

## 🔒 Security

See [SECURITY.md](SECURITY.md) for reporting security vulnerabilities.

## 📜 License

This project is licensed under the MIT License - see the [LICENSE](LICENSE) file for details.

## 💬 Community

- [GitHub Discussions](https://github.com/orgs/modelcontextprotocol/discussions)

## ⭐ Support

If you find MCP servers useful, please consider starring the repository and contributing new servers or improvements!

---

Managed by Anthropic, but built together with the community. The Model Context Protocol is open source and we encourage everyone to contribute their own servers and improvements!<|MERGE_RESOLUTION|>--- conflicted
+++ resolved
@@ -116,11 +116,8 @@
 - **[Goal Story](https://github.com/hichana/goalstory-mcp)** - a Goal Tracker and Visualization Tool for personal and professional development.
 - **[Golang Filesystem Server](https://github.com/mark3labs/mcp-filesystem-server)** - Secure file operations with configurable access controls built with Go!
 - **[Google Calendar](https://github.com/v-3/google-calendar)** - Integration with Google Calendar to check schedules, find time, and add/delete events
-<<<<<<< HEAD
+- **[Google Calendar](https://github.com/nspady/google-calendar-mcp)** - Google Calendar MCP Server for managing Google calendar events. Also supports searching for events by attributes like title and location.
 - **[Google Custom Search](https://github.com/adenot/mcp-google-search)** - Provides Google Search results via the Google Custom Search API
-=======
-- **[Google Calendar](https://github.com/nspady/google-calendar-mcp)** - Google Calendar MCP Server for managing Google calendar events. Also supports searching for events by attributes like title and location.
->>>>>>> 21847691
 - **[Google Tasks](https://github.com/zcaceres/gtasks-mcp)** - Google Tasks API Model Context Protocol Server.
 - **[Home Assistant](https://github.com/tevonsb/homeassistant-mcp)** - Interact with [Home Assistant](https://www.home-assistant.io/) including viewing and controlling lights, switches, sensors, and all other Home Assistant entities.
 - **[HubSpot](https://github.com/buryhuang/mcp-hubspot)** - HubSpot CRM integration for managing contacts and companies. Create and retrieve CRM data directly through Claude chat.
