# Model Context Protocol servers

This repository is a collection of *reference implementations* for the [Model Context Protocol](https://modelcontextprotocol.io/) (MCP), as well as references
to community built servers and additional resources.

The servers in this repository showcase the versatility and extensibility of MCP, demonstrating how it can be used to give Large Language Models (LLMs) secure, controlled access to tools and data sources.
Each MCP server is implemented with either the [Typescript MCP SDK](https://github.com/modelcontextprotocol/typescript-sdk) or [Python MCP SDK](https://github.com/modelcontextprotocol/python-sdk).

> Note: Lists in this README are maintained in alphabetical order to minimize merge conflicts when adding new items.

## 🌟 Reference Servers

These servers aim to demonstrate MCP features and the TypeScript and Python SDKs.

- **[AWS KB Retrieval](src/aws-kb-retrieval-server)** - Retrieval from AWS Knowledge Base using Bedrock Agent Runtime
- **[Brave Search](src/brave-search)** - Web and local search using Brave's Search API
- **[EverArt](src/everart)** - AI image generation using various models
- **[Everything](src/everything)** - Reference / test server with prompts, resources, and tools
- **[Fetch](src/fetch)** - Web content fetching and conversion for efficient LLM usage
- **[Filesystem](src/filesystem)** - Secure file operations with configurable access controls
- **[Git](src/git)** - Tools to read, search, and manipulate Git repositories
- **[GitHub](src/github)** - Repository management, file operations, and GitHub API integration
- **[GitLab](src/gitlab)** - GitLab API, enabling project management
- **[Google Drive](src/gdrive)** - File access and search capabilities for Google Drive
- **[Google Maps](src/google-maps)** - Location services, directions, and place details
- **[Memory](src/memory)** - Knowledge graph-based persistent memory system
- **[PostgreSQL](src/postgres)** - Read-only database access with schema inspection
- **[Puppeteer](src/puppeteer)** - Browser automation and web scraping
- **[Sentry](src/sentry)** - Retrieving and analyzing issues from Sentry.io
- **[Sequential Thinking](src/sequentialthinking)** - Dynamic and reflective problem-solving through thought sequences
- **[Slack](src/slack)** - Channel management and messaging capabilities
- **[Sqlite](src/sqlite)** - Database interaction and business intelligence capabilities
- **[Time](src/time)** - Time and timezone conversion capabilities

## 🤝 Third-Party Servers

### 🎖️ Official Integrations

Official integrations are maintained by companies building production ready MCP servers for their platforms.

- <img height="12" width="12" src="https://apify.com/favicon.ico" alt="Apify Logo" /> **[Apify](https://github.com/apify/actors-mcp-server)** - [Actors MCP Server](https://apify.com/apify/actors-mcp-server): Use 3,000+ pre-built cloud tools to extract data from websites, e-commerce, social media, search engines, maps, and more
- <img height="12" width="12" src="https://axiom.co/favicon.ico" alt="Axiom Logo" /> **[Axiom](https://github.com/axiomhq/mcp-server-axiom)** - Query and analyze your Axiom logs, traces, and all other event data in natural language
- <img height="12" width="12" src="https://browserbase.com/favicon.ico" alt="Browserbase Logo" /> **[Browserbase](https://github.com/browserbase/mcp-server-browserbase)** - Automate browser interactions in the cloud (e.g. web navigation, data extraction, form filling, and more)
- <img height="12" width="12" src="https://cdn.simpleicons.org/cloudflare" /> **[Cloudflare](https://github.com/cloudflare/mcp-server-cloudflare)** - Deploy, configure & interrogate your resources on the Cloudflare developer platform (e.g. Workers/KV/R2/D1)
- <img height="12" width="12" src="https://e2b.dev/favicon.ico" alt="E2B Logo" /> **[E2B](https://github.com/e2b-dev/mcp-server)** - Run code in secure sandboxes hosted by [E2B](https://e2b.dev)
- <img height="12" width="12" src="https://esignatures.com/favicon.ico" alt="eSignatures Logo" /> **[eSignatures](https://github.com/esignaturescom/mcp-server-esignatures)** - Contract and template management for drafting, reviewing, and sending binding contracts.
- [Eunomia](https://github.com/whataboutyou-ai/eunomia-MCP-server)** - Extension of the Eunomia framework that connects Eunomia instruments with MCP servers
- <img height="12" width="12" src="https://exa.ai/images/favicon-32x32.png" alt="Exa Logo" /> **[Exa](https://github.com/exa-labs/exa-mcp-server)** - Search Engine made for AIs by [Exa](https://exa.ai)
- <img height="12" width="12" src="https://fireproof.storage/favicon.ico" alt="Fireproof Logo" /> **[Fireproof](https://github.com/fireproof-storage/mcp-database-server)** - Immutable ledger database with live synchronization
- <img height="12" width="12" src="https://grafana.com/favicon.ico" alt="Grafana Logo" /> **[Grafana](https://github.com/grafana/mcp-grafana)** - Search dashboards, investigate incidents and query datasources in your Grafana instance
- **[IBM wxflows](https://github.com/IBM/wxflows/tree/main/examples/mcp/javascript)** - Tool platform by IBM to build, test and deploy tools for any data source
- <img height="12" width="12" src="https://integration.app/favicon.ico" alt="Integration App Icon" /> **[Integration App](https://github.com/integration-app/mcp-server)** - Interact with any other SaaS applications on behalf of your customers. 
- <img height="12" width="12" src="https://cdn.simpleicons.org/jetbrains" /> **[JetBrains](https://github.com/JetBrains/mcp-jetbrains)** – Work on your code with JetBrains IDEs
- <img height="12" width="12" src="https://kagi.com/favicon.ico" alt="Kagi Logo" /> **[Kagi Search](https://github.com/kagisearch/kagimcp)** - Search the web using Kagi's search API
- <img height="12" width="12" src="https://www.meilisearch.com/favicon.ico" alt="Meilisearch Logo" /> **[Meilisearch](https://github.com/meilisearch/meilisearch-mcp)** - Interact & query with Meilisearch (Full-text & semantic search API)
- <img height="12" width="12" src="https://metoro.io/static/images/logos/Metoro.svg" /> **[Metoro](https://github.com/metoro-io/metoro-mcp-server)** - Query and interact with kubernetes environments monitored by Metoro
- <img height="12" width="12" src="https://www.motherduck.com/favicon.ico" alt="MotherDuck Logo" /> **[MotherDuck](https://github.com/motherduckdb/mcp-server-motherduck)** - Query and analyze data with MotherDuck and local DuckDB
- <img height="12" width="12" src="https://needle-ai.com/images/needle-logo-orange-2-rounded.png" alt="Needle AI Logo" /> **[Needle](https://github.com/needle-ai/needle-mcp)** - Production-ready RAG out of the box to search and retrieve data from your own documents.
- <img height="12" width="12" src="https://neo4j.com/favicon.ico" alt="Neo4j Logo" /> **[Neo4j](https://github.com/neo4j-contrib/mcp-neo4j/)** - Neo4j graph database server (schema + read/write-cypher) and separate graph database backed memory
- **[Neon](https://github.com/neondatabase/mcp-server-neon)** - Interact with the Neon serverless Postgres platform
- <img height="12" width="12" src="https://oxylabs.io/favicon.ico" alt="Oxylabs Logo" /> **[Oxylabs](https://github.com/oxylabs/oxylabs-mcp)** - Scrape websites with Oxylabs Web API, supporting dynamic rendering and parsing for structured data extraction.
- <img height="12" width="12" src="https://qdrant.tech/img/brand-resources-logos/logomark.svg" /> **[Qdrant](https://github.com/qdrant/mcp-server-qdrant/)** - Implement semantic memory layer on top of the Qdrant vector search engine
- **[Raygun](https://github.com/MindscapeHQ/mcp-server-raygun)** - Interact with your crash reporting and real using monitoring data on your Raygun account
- <img height="12" width="12" src="https://riza.io/favicon.ico" alt="Riza logo" /> **[Riza](https://github.com/riza-io/riza-mcp)** - Arbitrary code execution and tool-use platform for LLMs by [Riza](https://riza.io)
- <img height="12" width="12" src="https://pics.fatwang2.com/56912e614b35093426c515860f9f2234.svg" /> [Search1API](https://github.com/fatwang2/search1api-mcp) - One API for Search, Crawling, and Sitemaps
- <img height="12" width="12" src="https://tavily.com/favicon.ico" alt="Tavily Logo" /> **[Tavily](https://github.com/tavily-ai/tavily-mcp)** - Search engine for AI agents (search + extract) powered by [Tavily](https://tavily.com/)
- <img height="12" width="12" src="https://www.tinybird.co/favicon.ico" alt="Tinybird Logo" /> **[Tinybird](https://github.com/tinybirdco/mcp-tinybird)** - Interact with Tinybird serverless ClickHouse platform
- <img height="12" width="12" src="https://verodat.io/assets/favicon-16x16.png" alt="Verodat Logo" /> **[Verodat](https://github.com/Verodat/verodat-mcp-server)** - Interact with Verodat AI Ready Data platform

### 🌎 Community Servers

A growing set of community-developed and maintained servers demonstrates various applications of MCP across different domains.

> **Note:** Community servers are **untested** and should be used at **your own risk**. They are not affiliated with or endorsed by Anthropic.

- **[AWS S3](https://github.com/aws-samples/sample-mcp-server-s3)** - A sample MCP server for AWS S3 that flexibly fetches objects from S3 such as PDF documents
- **[AWS](https://github.com/rishikavikondala/mcp-server-aws)** - Perform operations on your AWS resources using an LLM
- **[Airtable](https://github.com/domdomegg/airtable-mcp-server)** - Read and write access to [Airtable](https://airtable.com/) databases, with schema inspection.
- **[Airtable](https://github.com/felores/airtable-mcp)** - Airtable Model Context Protocol Server.
- **[AlphaVantage](https://github.com/calvernaz/alphavantage)** - MCP server for stock market data API [AlphaVantage](https://www.alphavantage.co)
- **[Anki](https://github.com/scorzeth/anki-mcp-server)** - An MCP server for interacting with your [Anki](https://apps.ankiweb.net) decks and cards.
- **[Any Chat Completions](https://github.com/pyroprompts/any-chat-completions-mcp)** - Interact with any OpenAI SDK Compatible Chat Completions API like OpenAI, Perplexity, Groq, xAI and many more.
- **[ArangoDB](https://github.com/ravenwits/mcp-server-arangodb)** - MCP Server that provides database interaction capabilities through [ArangoDB](https://arangodb.com/).
- **[Atlassian](https://github.com/sooperset/mcp-atlassian)** - Interact with Atlassian Cloud products (Confluence and Jira) including searching/reading Confluence spaces/pages, accessing Jira issues, and project metadata.
- **[Base Free USDC Transfer](https://github.com/magnetai/mcp-free-usdc-transfer)** - Send USDC on [Base](https://base.org) for free using Claude AI! Built with [Coinbase CDP](https://docs.cdp.coinbase.com/mpc-wallet/docs/welcome).
- **[BigQuery](https://github.com/LucasHild/mcp-server-bigquery)** (by LucasHild) - This server enables LLMs to inspect database schemas and execute queries on BigQuery.
- **[BigQuery](https://github.com/ergut/mcp-bigquery-server)** (by ergut) - Server implementation for Google BigQuery integration that enables direct BigQuery database access and querying capabilities
- **[Calendar](https://github.com/GongRzhe/Calendar-MCP-Server)** - Google Calendar integration server enabling AI assistants to manage calendar events through natural language interactions.
- **[CFBD API](https://github.com/lenwood/cfbd-mcp-server)** - An MCP server for the [College Football Data API](https://collegefootballdata.com/).
- **[ChatMCP](https://github.com/AI-QL/chat-mcp)** – An Open Source Cross-platform GUI Desktop application compatible with Linux, macOS, and Windows, enabling seamless interaction with MCP servers across dynamically selectable LLMs, by **[AIQL](https://github.com/AI-QL)**
- **[ChatSum](https://github.com/mcpso/mcp-server-chatsum)** - Query and Summarize chat messages with LLM. by [mcpso](https://mcp.so)
- **[Chroma](https://github.com/privetin/chroma)** - Vector database server for semantic document search and metadata filtering, built on Chroma
- **[ClaudePost](https://github.com/ZilongXue/claude-post)** - ClaudePost enables seamless email management for Gmail, offering secure features like email search, reading, and sending.
- **[Cloudinary](https://github.com/felores/cloudinary-mcp-server)** - Cloudinary Model Context Protocol Server to upload media to Cloudinary and get back the media link and details.
- **[code-executor](https://github.com/bazinga012/mcp_code_executor)** - An MCP server that allows LLMs to execute Python code within a specified Conda environment.
- **[code-sandbox-mcp](https://github.com/Automata-Labs-team/code-sandbox-mcp)** - An MCP server to create secure code sandbox environment for executing code within Docker containers.
- **[cognee-mcp](https://github.com/topoteretes/cognee/tree/main/cognee-mcp)** - GraphRAG memory server with customizable ingestion, data processing and search
- **[coin_api_mcp](https://github.com/longmans/coin_api_mcp)** - Provides access to [coinmarketcap](https://coinmarketcap.com/) cryptocurrency data.
- **[Contentful-mcp](https://github.com/ivo-toby/contentful-mcp)** - Read, update, delete, publish content in your [Contentful](https://contentful.com) space(s) from this MCP Server.
- **[Data Exploration](https://github.com/reading-plus-ai/mcp-server-data-exploration)** - MCP server for autonomous data exploration on .csv-based datasets, providing intelligent insights with minimal effort. NOTE: Will execute arbitrary Python code on your machine, please use with caution!
- **[Dataset Viewer](https://github.com/privetin/dataset-viewer)** - Browse and analyze Hugging Face datasets with features like search, filtering, statistics, and data export
- **[DeepSeek MCP Server](https://github.com/DMontgomery40/deepseek-mcp-server)** - Model Context Protocol server integrating DeepSeek's advanced language models, in addition to [other useful API endpoints](https://github.com/DMontgomery40/deepseek-mcp-server?tab=readme-ov-file#features)
- **[Deepseek_R1](https://github.com/66julienmartin/MCP-server-Deepseek_R1)** - A Model Context Protocol (MCP) server implementation connecting Claude Desktop with DeepSeek's language models (R1/V3)
- **[Descope](https://github.com/descope-sample-apps/descope-mcp-server)** - An MCP server to integrate with [Descope](https://descope.com) to search audit logs, manage users, and more.
- **[DevRev](https://github.com/kpsunil97/devrev-mcp-server)** - An MCP server to integrate with DevRev APIs to search through your DevRev Knowledge Graph where objects can be imported from diff. sources listed [here](https://devrev.ai/docs/import#available-sources).
- **[Dify](https://github.com/YanxingLiu/dify-mcp-server)** - A simple implementation of an MCP server for dify workflows.
- **[Discord](https://github.com/v-3/discordmcp)** - A MCP server to connect to Discord guilds through a bot and read and write messages in channels
- **[Docker](https://github.com/ckreiling/mcp-server-docker)** - Integrate with Docker to manage containers, images, volumes, and networks.
- **[Drupal](https://github.com/Omedia/mcp-server-drupal)** - Server for interacting with [Drupal](https://www.drupal.org/project/mcp) using STDIO transport layer.
- **[Elasticsearch](https://github.com/cr7258/elasticsearch-mcp-server)** - MCP server implementation that provides Elasticsearch interaction.
- **[ElevenLabs](https://github.com/mamertofabian/elevenlabs-mcp-server)** - A server that integrates with ElevenLabs text-to-speech API capable of generating full voiceovers with multiple voices.
- **[Everything Search](https://github.com/mamertofabian/mcp-everything-search)** - Fast file searching capabilities across Windows (using [Everything SDK](https://www.voidtools.com/support/everything/sdk/)), macOS (using mdfind command), and Linux (using locate/plocate command).
- **[Fetch](https://github.com/zcaceres/fetch-mcp)** - A server that flexibly fetches HTML, JSON, Markdown, or plaintext.
- **[FireCrawl](https://github.com/vrknetha/mcp-server-firecrawl)** - Advanced web scraping with JavaScript rendering, PDF support, and smart rate limiting
- **[FlightRadar24](https://github.com/sunsetcoder/flightradar24-mcp-server)** - A Claude Desktop MCP server that helps you track flights in real-time using Flightradar24 data.
- **[Glean](https://github.com/longyi1207/glean-mcp-server)** - A server that uses Glean API to search and chat.
- **[Gmail](https://github.com/GongRzhe/Gmail-MCP-Server)** - A Model Context Protocol (MCP) server for Gmail integration in Claude Desktop with auto authentication support.
- **[Goal Story](https://github.com/hichana/goalstory-mcp)** - a Goal Tracker and Visualization Tool for personal and professional development.
- **[Golang Filesystem Server](https://github.com/mark3labs/mcp-filesystem-server)** - Secure file operations with configurable access controls built with Go!
- **[Google Calendar](https://github.com/v-3/google-calendar)** - Integration with Google Calendar to check schedules, find time, and add/delete events
- **[Google Calendar](https://github.com/nspady/google-calendar-mcp)** - Google Calendar MCP Server for managing Google calendar events. Also supports searching for events by attributes like title and location.
- **[Google Custom Search](https://github.com/adenot/mcp-google-search)** - Provides Google Search results via the Google Custom Search API
- **[Google Tasks](https://github.com/zcaceres/gtasks-mcp)** - Google Tasks API Model Context Protocol Server.
- **[Home Assistant](https://github.com/tevonsb/homeassistant-mcp)** - Interact with [Home Assistant](https://www.home-assistant.io/) including viewing and controlling lights, switches, sensors, and all other Home Assistant entities.
- **[HubSpot](https://github.com/buryhuang/mcp-hubspot)** - HubSpot CRM integration for managing contacts and companies. Create and retrieve CRM data directly through Claude chat.
- **[HuggingFace Spaces](https://github.com/evalstate/mcp-hfspace)** - Server for using HuggingFace Spaces, supporting Open Source Image, Audio, Text Models and more. Claude Desktop mode for easy integration.
- **[Inoyu](https://github.com/sergehuber/inoyu-mcp-unomi-server)** - Interact with an Apache Unomi CDP customer data platform to retrieve and update customer profiles
- **[iTerm MCP](https://github.com/ferrislucas/iterm-mcp)** - Integration with iTerm2 terminal emulator for macOS, enabling LLMs to execute and monitor terminal commands.
- **[JavaFX](https://github.com/mcpso/mcp-server-javafx)** - Make drawings using a JavaFX canvas
- **[JDBC](https://github.com/quarkiverse/quarkus-mcp-servers/tree/main/jdbc)** - Connect to any JDBC-compatible database and query, insert, update, delete, and more. Supports MySQL, PostgreSQL, Oracle, SQL Server, sqllite and [more](https://github.com/quarkiverse/quarkus-mcp-servers/tree/main/jdbc#supported-jdbc-variants).
- **[JSON](https://github.com/GongRzhe/JSON-MCP-Server)** - JSON handling and processing server with advanced query capabilities using JSONPath syntax and support for array, string, numeric, and date operations.
- **[Keycloak MCP](https://github.com/ChristophEnglisch/keycloak-model-context-protocol)** - This MCP server enables natural language interaction with Keycloak for user and realm management including creating, deleting, and listing users and realms.
- **[Kibela](https://github.com/kiwamizamurai/mcp-kibela-server)** (by kiwamizamurai) - Interact with Kibela API.
- **[kintone](https://github.com/macrat/mcp-server-kintone)** - Manage records and apps in [kintone](https://kintone.com) through LLM tools.
- **[Kubernetes](https://github.com/Flux159/mcp-server-kubernetes)** - Connect to Kubernetes cluster and manage pods, deployments, and services.
- **[Linear](https://github.com/jerhadf/linear-mcp-server)** - Allows LLM to interact with Linear's API for project management, including searching, creating, and updating issues.
- **[LlamaCloud](https://github.com/run-llama/mcp-server-llamacloud)** (by marcusschiesser) - Integrate the data stored in a managed index on [LlamaCloud](https://cloud.llamaindex.ai/)
- **[llm-context](https://github.com/cyberchitta/llm-context.py)** - Provides a repo-packing MCP tool with configurable profiles that specify file inclusion/exclusion patterns and optional prompts.
- **[MCP Compass](https://github.com/liuyoshio/mcp-compass)** - Suggest the right MCP server for your needs
- **[MCP Installer](https://github.com/anaisbetts/mcp-installer)** - This server is a server that installs other MCP servers for you.
- **[mcp-k8s-go](https://github.com/strowk/mcp-k8s-go)** - Golang-based Kubernetes server for MCP to browse pods and their logs, events, namespaces and more. Built to be extensible.
- **[mcp-proxy](https://github.com/sparfenyuk/mcp-proxy)** - Connect to MCP servers that run on SSE transport, or expose stdio servers as an SSE server.
- **[MSSQL](https://github.com/aekanun2020/mcp-server/)** - MSSQL database integration with configurable access controls and schema inspection
<<<<<<< HEAD
- **[MSSQL-Python](https://github.com/amornpan/py-mcp-mssql)** (by amornpan) - A read-only Python implementation for MSSQL database access with enhanced security features, configurable access controls, and schema inspection capabilities. Focuses on safe database interaction through Python ecosystem.
=======
- **[MSSQL](https://github.com/JexinSam/mssql_mcp_server)** (by jexin) - MCP Server for MSSQL database in Python
>>>>>>> 75681c07
- **[Markdownify](https://github.com/zcaceres/mcp-markdownify-server)** - MCP to convert almost anything to Markdown (PPTX, HTML, PDF, Youtube Transcripts and more)
- **[Minima](https://github.com/dmayboroda/minima)** - MCP server for RAG on local files
- **[MongoDB](https://github.com/kiliczsh/mcp-mongo-server)** - A Model Context Protocol Server for MongoDB.
- **[MySQL](https://github.com/benborla/mcp-server-mysql)** (by benborla) - MySQL database integration in NodeJS with configurable access controls and schema inspection
- **[MySQL](https://github.com/designcomputer/mysql_mcp_server)** (by DesignComputer) - MySQL database integration in Python with configurable access controls and schema inspection
- **[NS Travel Information](https://github.com/r-huijts/ns-mcp-server)** - Access Dutch Railways (NS) real-time train travel information and disruptions through the official NS API.
- **[Neo4j](https://github.com/da-okazaki/mcp-neo4j-server)** - A community built server that interacts with Neo4j Graph Database.
- **[Neovim](https://github.com/bigcodegen/mcp-neovim-server)** - An MCP Server for your Neovim session.
- **[Notion](https://github.com/suekou/mcp-notion-server)** (by suekou) - Interact with Notion API.
- **[Notion](https://github.com/v-3/notion-server)** (by v-3) - Notion MCP integration. Search, Read, Update, and Create pages through Claude chat.
- **[oatpp-mcp](https://github.com/oatpp/oatpp-mcp)** - C++ MCP integration for Oat++. Use [Oat++](https://oatpp.io) to build MCP servers.
- **[Obsidian Markdown Notes](https://github.com/calclavia/mcp-obsidian)** - Read and search through your Obsidian vault or any directory containing Markdown notes
- **[obsidian-mcp](https://github.com/StevenStavrakis/obsidian-mcp)** - (by Steven Stavrakis) An MCP server for Obsidian.md with tools for searching, reading, writing, and organizing notes.
- **[OpenAPI](https://github.com/snaggle-ai/openapi-mcp-server)** - Interact with [OpenAPI](https://www.openapis.org/) APIs.
- **[OpenCTI](https://github.com/Spathodea-Network/opencti-mcp)** - Interact with OpenCTI platform to retrieve threat intelligence data including reports, indicators, malware and threat actors.
- **[OpenRPC](https://github.com/shanejonas/openrpc-mpc-server)** - Interact with and discover JSON-RPC APIs via [OpenRPC](https://open-rpc.org).
- **[Open Strategy Partners Marketing Tools](https://github.com/open-strategy-partners/osp_marketing_tools)** - Content editing codes, value map, and positioning tools for product marketing.
- **[Pandoc](https://github.com/vivekVells/mcp-pandoc)** - MCP server for seamless document format conversion using Pandoc, supporting Markdown, HTML, PDF, DOCX (.docx), csv and more.
- **[PIF](https://github.com/hungryrobot1/MCP-PIF)** - A Personal Intelligence Framework (PIF), providing tools for file operations, structured reasoning, and journal-based documentation to support continuity and evolving human-AI collaboration across sessions.
- **[Pinecone](https://github.com/sirmews/mcp-pinecone)** - MCP server for searching and uploading records to Pinecone. Allows for simple RAG features, leveraging Pinecone's Inference API.
- **[Placid.app](https://github.com/felores/placid-mcp-server)** - Generate image and video creatives using Placid.app templates
- **[Playwright](https://github.com/executeautomation/mcp-playwright)** - This MCP Server will help you run browser automation and webscraping using Playwright
- **[Postman](https://github.com/shannonlal/mcp-postman)** - MCP server for running Postman Collections locally via Newman. Allows for simple execution of Postman Server and returns the results of whether the collection passed all the tests.
- **[Qwen_Max](https://github.com/66julienmartin/MCP-server-Qwen_Max)** - A Model Context Protocol (MCP) server implementation for the Qwen models.
- **[RabbitMQ](https://github.com/kenliao94/mcp-server-rabbitmq)** - The MCP server that interacts with RabbitMQ to publish and consume messages.
- **[RAG Web Browser](https://github.com/apify/mcp-server-rag-web-browser)** An MCP server for Apify's open-source RAG Web Browser [Actor](https://apify.com/apify/rag-web-browser) to perform web searches, scrape URLs, and return content in Markdown.
- **[Reaper](https://github.com/dschuler36/reaper-mcp-server)** - Interact with your [Reaper](https://www.reaper.fm/) (Digital Audio Workstation) projects.
- **[Redis](https://github.com/GongRzhe/REDIS-MCP-Server)** - Redis database operations and caching microservice server with support for key-value operations, expiration management, and pattern-based key listing.
- **[Redis](https://github.com/prajwalnayak7/mcp-server-redis)** MCP server to interact with Redis Server, AWS Memory DB, etc for caching or other use-cases where in-memory and key-value based storage is appropriate
- **[Rememberizer AI](https://github.com/skydeckai/mcp-server-rememberizer)** - An MCP server designed for interacting with the Rememberizer data source, facilitating enhanced knowledge retrieval.
- **[Replicate](https://github.com/deepfates/mcp-replicate)** - Search, run and manage machine learning models on Replicate through a simple tool-based interface. Browse models, create predictions, track their status, and handle generated images.
- **[Rijksmuseum](https://github.com/r-huijts/rijksmuseum-mcp)** - Interface with the Rijksmuseum API to search artworks, retrieve artwork details, access image tiles, and explore user collections.
- **[Salesforce MCP](https://github.com/smn2gnt/MCP-Salesforce)** - Interact with Salesforce Data and Metadata
- **[Scholarly](https://github.com/adityak74/mcp-scholarly)** - A MCP server to search for scholarly and academic articles.
- **[SearXNG](https://github.com/ihor-sokoliuk/mcp-searxng)** - A Model Context Protocol Server for [SearXNG](https://docs.searxng.org)
- **[Snowflake](https://github.com/isaacwasserman/mcp-snowflake-server)** - This MCP server enables LLMs to interact with Snowflake databases, allowing for secure and controlled data operations.
- **[Spotify](https://github.com/varunneal/spotify-mcp)** - This MCP allows an LLM to play and use Spotify.
- **[TMDB](https://github.com/Laksh-star/mcp-server-tmdb)** - This MCP server integrates with The Movie Database (TMDB) API to provide movie information, search capabilities, and recommendations.
- **[Tavily search](https://github.com/RamXX/mcp-tavily)** - An MCP server for Tavily's search & news API, with explicit site inclusions/exclusions
- **[Ticketmaster](https://github.com/delorenj/mcp-server-ticketmaster)** - Search for events, venues, and attractions through the Ticketmaster Discovery API
- **[Todoist](https://github.com/abhiz123/todoist-mcp-server)** - Interact with Todoist to manage your tasks.
- **[Travel Planner](https://github.com/GongRzhe/TRAVEL-PLANNER-MCP-Server)** - Travel planning and itinerary management server integrating with Google Maps API for location search, place details, and route calculations.
- **[Vega-Lite](https://github.com/isaacwasserman/mcp-vegalite-server)** - Generate visualizations from fetched data using the VegaLite format and renderer.
- **[Video Editor](https://github.com/burningion/video-editing-mcp)** - A Model Context Protocol Server to add, edit, and search videos with [Video Jungle](https://www.video-jungle.com/).
- **[WildFly MCP](https://github.com/wildfly-extras/wildfly-mcp)** - WildFly MCP server that enables LLM to interact with running WildFly servers (retrieve metrics, logs, invoke operations, ...).
- **[Windows CLI](https://github.com/SimonB97/win-cli-mcp-server)** - MCP server for secure command-line interactions on Windows systems, enabling controlled access to PowerShell, CMD, and Git Bash shells.
- **[World Bank data API](https://github.com/anshumax/world_bank_mcp_server)** - A server that fetches data indicators available with the World Bank as part of their data API
- **[X (Twitter)](https://github.com/EnesCinr/twitter-mcp)** (by EnesCinr) - Interact with twitter API. Post tweets and search for tweets by query.
- **[X (Twitter)](https://github.com/vidhupv/x-mcp)** (by vidhupv) - Create, manage and publish X/Twitter posts directly through Claude chat.
- **[XMind](https://github.com/apeyroux/mcp-xmind)** - Read and search through your XMind directory containing XMind files.
- **[YouTube](https://github.com/ZubeidHendricks/youtube-mcp-server)** - Comprehensive YouTube API integration for video management, Shorts creation, and analytics.

## 📚 Frameworks

These are high-level frameworks that make it easier to build MCP servers or clients.

### For servers

* **[EasyMCP](https://github.com/zcaceres/easy-mcp/)** (TypeScript)
* **[FastMCP](https://github.com/punkpeye/fastmcp)** (TypeScript)
* **[Foxy Contexts](https://github.com/strowk/foxy-contexts)** – A library to build MCP servers in Golang by **[strowk](https://github.com/strowk)**
* **[Quarkus MCP Server SDK](https://github.com/quarkiverse/quarkus-mcp-server)** (Java)

### For clients

* **[codemirror-mcp](https://github.com/marimo-team/codemirror-mcp)** - CodeMirror extension that implements the Model Context Protocol (MCP) for resource mentions and prompt commands

## 📚 Resources

Additional resources on MCP.

- **[AiMCP](https://www.aimcp.info)** - A collection of MCP clients&servers to find the right mcp tools by **[Hekmon](https://github.com/hekmon8)**
- **[Awesome Crypto MCP Servers by badkk](https://github.com/badkk/awesome-crypto-mcp-servers)** - A curated list of MCP servers by **[Luke Fan](https://github.com/badkk)**
- **[Awesome MCP Servers by appcypher](https://github.com/appcypher/awesome-mcp-servers)** - A curated list of MCP servers by **[Stephen Akinyemi](https://github.com/appcypher)**
- **[Awesome MCP Servers by punkpeye](https://github.com/punkpeye/awesome-mcp-servers)** (**[website](https://glama.ai/mcp/servers)**) - A curated list of MCP servers by **[Frank Fiegel](https://github.com/punkpeye)**
- **[Awesome MCP Servers by wong2](https://github.com/wong2/awesome-mcp-servers)** (**[website](https://mcpservers.org)**) - A curated list of MCP servers by **[wong2](https://github.com/wong2)**
- **[Discord Server](https://glama.ai/mcp/discord)** – A community discord server dedicated to MCP by **[Frank Fiegel](https://github.com/punkpeye)**
- **[MCP Badges](https://github.com/mcpx-dev/mcp-badges)** – Quickly highlight your MCP project with clear, eye-catching badges, by **[Ironben](https://github.com/nanbingxyz)**
- **[MCP Servers Hub](https://github.com/apappascs/mcp-servers-hub)** (**[website](https://mcp-servers-hub-website.pages.dev/)**) - A curated list of MCP servers by **[apappascs](https://github.com/apappascs)**
- **[MCP X Community](https://x.com/i/communities/1861891349609603310)** – A X community for MCP by **[Xiaoyi](https://x.com/chxy)**
- **[mcp-cli](https://github.com/wong2/mcp-cli)** - A CLI inspector for the Model Context Protocol by **[wong2](https://github.com/wong2)**
- **[mcp-get](https://mcp-get.com)** - Command line tool for installing and managing MCP servers by **[Michael Latman](https://github.com/michaellatman)**
- **[mcp-manager](https://github.com/zueai/mcp-manager)** - Simple Web UI to install and manage MCP servers for Claude Desktop by **[Zue](https://github.com/zueai)**
- **[MCPHub](https://github.com/Jeamee/MCPHub-Desktop)** – An Open Source MacOS & Windows GUI Desktop app for discovering, installing and managing MCP servers by **[Jeamee](https://github.com/jeamee)**
- **[mcp.run](https://mcp.run)** - A hosted registry and control plane to install & run secure + portable MCP Servers.
- **[Open-Sourced MCP Servers Directory](https://github.com/chatmcp/mcp-directory)** - A curated list of MCP servers by **[mcpso](https://mcp.so)**
- <img height="12" width="12" src="https://opentools.com/favicon.ico" alt="OpenTools Logo" /> **[OpenTools](https://opentools.com)** - An open registry for finding, installing, and building with MCP servers by **[opentoolsteam](https://github.com/opentoolsteam)**
- **[PulseMCP](https://www.pulsemcp.com)** ([API](https://www.pulsemcp.com/api)) - Community hub & weekly newsletter for discovering MCP servers, clients, articles, and news by **[Tadas Antanavicius](https://github.com/tadasant)**, **[Mike Coughlin](https://github.com/macoughl)**, and **[Ravina Patel](https://github.com/ravinahp)**
- **[r/mcp](https://www.reddit.com/r/mcp)** – A Reddit community dedicated to MCP by **[Frank Fiegel](https://github.com/punkpeye)**
- **[Smithery](https://smithery.ai/)** - A registry of MCP servers to find the right tools for your LLM agents by **[Henry Mao](https://github.com/calclavia)**
- **[Toolbase](https://gettoolbase.ai)** - Desktop application that manages tools and MCP servers with just a few clicks - no coding required by **[gching](https://github.com/gching)**

## 🚀 Getting Started

### Using MCP Servers in this Repository
Typescript-based servers in this repository can be used directly with `npx`.

For example, this will start the [Memory](src/memory) server:
```sh
npx -y @modelcontextprotocol/server-memory
```

Python-based servers in this repository can be used directly with [`uvx`](https://docs.astral.sh/uv/concepts/tools/) or [`pip`](https://pypi.org/project/pip/). `uvx` is recommended for ease of use and setup.

For example, this will start the [Git](src/git) server:
```sh
# With uvx
uvx mcp-server-git

# With pip
pip install mcp-server-git
python -m mcp_server_git
```

Follow [these](https://docs.astral.sh/uv/getting-started/installation/) instructions to install `uv` / `uvx` and [these](https://pip.pypa.io/en/stable/installation/) to install `pip`.

### Using an MCP Client
However, running a server on its own isn't very useful, and should instead be configured into an MCP client. For example, here's the Claude Desktop configuration to use the above server:

```json
{
  "mcpServers": {
    "memory": {
      "command": "npx",
      "args": ["-y", "@modelcontextprotocol/server-memory"]
    }
  }
}
```

Additional examples of using the Claude Desktop as an MCP client might look like:

```json
{
  "mcpServers": {
    "filesystem": {
      "command": "npx",
      "args": ["-y", "@modelcontextprotocol/server-filesystem", "/path/to/allowed/files"]
    },
    "git": {
      "command": "uvx",
      "args": ["mcp-server-git", "--repository", "path/to/git/repo"]
    },
    "github": {
      "command": "npx",
      "args": ["-y", "@modelcontextprotocol/server-github"],
      "env": {
        "GITHUB_PERSONAL_ACCESS_TOKEN": "<YOUR_TOKEN>"
      }
    },
    "postgres": {
      "command": "npx",
      "args": ["-y", "@modelcontextprotocol/server-postgres", "postgresql://localhost/mydb"]
    }
  }
}
```

## 🛠️ Creating Your Own Server

Interested in creating your own MCP server? Visit the official documentation at [modelcontextprotocol.io](https://modelcontextprotocol.io/introduction) for comprehensive guides, best practices, and technical details on implementing MCP servers.

## 🤝 Contributing

See [CONTRIBUTING.md](CONTRIBUTING.md) for information about contributing to this repository.

## 🔒 Security

See [SECURITY.md](SECURITY.md) for reporting security vulnerabilities.

## 📜 License

This project is licensed under the MIT License - see the [LICENSE](LICENSE) file for details.

## 💬 Community

- [GitHub Discussions](https://github.com/orgs/modelcontextprotocol/discussions)

## ⭐ Support

If you find MCP servers useful, please consider starring the repository and contributing new servers or improvements!

---

Managed by Anthropic, but built together with the community. The Model Context Protocol is open source and we encourage everyone to contribute their own servers and improvements!<|MERGE_RESOLUTION|>--- conflicted
+++ resolved
@@ -141,11 +141,8 @@
 - **[mcp-k8s-go](https://github.com/strowk/mcp-k8s-go)** - Golang-based Kubernetes server for MCP to browse pods and their logs, events, namespaces and more. Built to be extensible.
 - **[mcp-proxy](https://github.com/sparfenyuk/mcp-proxy)** - Connect to MCP servers that run on SSE transport, or expose stdio servers as an SSE server.
 - **[MSSQL](https://github.com/aekanun2020/mcp-server/)** - MSSQL database integration with configurable access controls and schema inspection
-<<<<<<< HEAD
+- **[MSSQL](https://github.com/JexinSam/mssql_mcp_server)** (by jexin) - MCP Server for MSSQL database in Python
 - **[MSSQL-Python](https://github.com/amornpan/py-mcp-mssql)** (by amornpan) - A read-only Python implementation for MSSQL database access with enhanced security features, configurable access controls, and schema inspection capabilities. Focuses on safe database interaction through Python ecosystem.
-=======
-- **[MSSQL](https://github.com/JexinSam/mssql_mcp_server)** (by jexin) - MCP Server for MSSQL database in Python
->>>>>>> 75681c07
 - **[Markdownify](https://github.com/zcaceres/mcp-markdownify-server)** - MCP to convert almost anything to Markdown (PPTX, HTML, PDF, Youtube Transcripts and more)
 - **[Minima](https://github.com/dmayboroda/minima)** - MCP server for RAG on local files
 - **[MongoDB](https://github.com/kiliczsh/mcp-mongo-server)** - A Model Context Protocol Server for MongoDB.
